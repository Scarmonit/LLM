# This workflow will do a clean installation of node dependencies, cache/restore them, build the source code and run tests across different versions of node
# For more information see: https://docs.github.com/en/actions/automating-builds-and-tests/building-and-testing-nodejs

name: Node.js CI

permissions:
  contents: write
<<<<<<< HEAD

=======
  id-token: write
  attestations: write
>>>>>>> 8007db62
on:
  push:
    branches: [ "main" ]
  pull_request:
    branches: [ "main" ]
  workflow_dispatch:

jobs:
  build:
    runs-on: ubuntu-latest

    strategy:
      matrix:
        node-version: [18.x, 20.x, 22.x]
        # See supported Node.js release schedule at https://nodejs.org/en/about/releases/

    steps:
    - uses: actions/checkout@v5
    - name: Use Node.js ${{ matrix.node-version }}
      uses: actions/setup-node@v5
      with:
        node-version: ${{ matrix.node-version }}
        # cache: 'npm'  # Temporarily disabled - no lock file present
    - name: Install dependencies
      run: npm install
    - name: Run lint with autofix
      run: npm run lint
      continue-on-error: true
    - name: Run format
      run: npm run format
      continue-on-error: true
    - name: Build TypeScript files
      run: npm run build
    - name: Run build (fallback)
      run: npm run build --if-present
    - name: Run tests with coverage
      run: npm run coverage
      continue-on-error: true
      env:
        # Gate external integration tests - only run when explicitly enabled
        RUN_INTEGRATION_TESTS: false
        # Use in-memory vector store for CI to avoid ChromaDB dependency
        LLM_VECTOR_STORE: memory
    
    - name: Upload coverage to Coveralls
      if: matrix.node-version == '20.x'
      uses: coverallsapp/github-action@v2
      with:
        github-token: ${{ secrets.GITHUB_TOKEN }}
    
    - name: Archive test results
      if: always() && matrix.node-version == '20.x'
      uses: actions/upload-artifact@v4
      with:
        name: test-results-node-${{ matrix.node-version }}
        path: |
          coverage/
          test-results/
        retention-days: 7
        if-no-files-found: warn
    
    - name: Archive build output
      if: matrix.node-version == '20.x'
      uses: actions/upload-artifact@v4
      id: upload-artifact
      with:
<<<<<<< HEAD
        name: build-output
        path: dist/
        retention-days: 7
        if-no-files-found: warn
=======
        name: build-artifacts-node-${{ matrix.node-version }}
        path: |
          dist/
          build/
        retention-days: 5
        if-no-files-found: warn
    
    # Temporarily disabled - project doesn't produce dist/build artifacts yet
    # - name: Attest build provenance
    #   if: matrix.node-version == '20.x'
    #   uses: actions/attest-build-provenance@v3
    #   with:
    #     subject-path: |
    #       dist/**
    #       build/**
    
    - name: Commit and push autofix changes
      if: github.event_name == 'push' && matrix.node-version == '20.x'
      run: |
        git config --global user.name 'github-actions[bot]'
        git config --global user.email '41898282+github-actions[bot]@users.noreply.github.com'
        git add -A
        git diff --staged --quiet || git commit -m "chore: apply automated fixes [skip ci]"
        git push
>>>>>>> 8007db62
<|MERGE_RESOLUTION|>--- conflicted
+++ resolved
@@ -5,12 +5,9 @@
 
 permissions:
   contents: write
-<<<<<<< HEAD
 
-=======
   id-token: write
   attestations: write
->>>>>>> 8007db62
 on:
   push:
     branches: [ "main" ]
@@ -77,17 +74,9 @@
       uses: actions/upload-artifact@v4
       id: upload-artifact
       with:
-<<<<<<< HEAD
         name: build-output
         path: dist/
         retention-days: 7
-        if-no-files-found: warn
-=======
-        name: build-artifacts-node-${{ matrix.node-version }}
-        path: |
-          dist/
-          build/
-        retention-days: 5
         if-no-files-found: warn
     
     # Temporarily disabled - project doesn't produce dist/build artifacts yet
@@ -106,5 +95,4 @@
         git config --global user.email '41898282+github-actions[bot]@users.noreply.github.com'
         git add -A
         git diff --staged --quiet || git commit -m "chore: apply automated fixes [skip ci]"
-        git push
->>>>>>> 8007db62
+        git push